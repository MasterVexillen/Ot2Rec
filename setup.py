# Copyright 2021 Rosalind Franklin Institute
#
# Licensed under the Apache License, Version 2.0 (the "License");
# you may not use this file except in compliance with the License.
# You may obtain a copy of the License at
#
# http://www.apache.org/licenses/LICENSE-2.0
#
# Unless required by applicable law or agreed to in writing,
# software distributed under the License is distributed on an
# "AS IS" BASIS, WITHOUT WARRANTIES OR CONDITIONS OF ANY KIND,
# either express or implied. See the License for the specific
# language governing permissions and limitations under the License.


from setuptools import setup, find_packages


setup(
    version='1.0a',
    name='Ot2Rec',
    description='Ot2Rec',
    url='https://github.com/rosalindfranklininstitute/Ot2Rec',
    packages=find_packages('src'),
    package_dir={'': 'src'},
    test_suite='tests',
    license='Apache License, Version 2.0',
    zip_safe=False,
    install_requires=[
        'tqdm',
        'pandas',
        'pyyaml',
        'multiprocess',
        'icecream',
        'beautifultable',
        'scikit-image',
        'mrcfile',
        'tifffile',
        'redlionfish',
    ],
    entry_points={
        "console_scripts": [
            "o2r.new=Ot2Rec.main:new_proj",

            "o2r.mc.new=Ot2Rec.motioncorr:create_yaml",
            "o2r.mc.run=Ot2Rec.motioncorr:run",

            "o2r.ctffind.new=Ot2Rec.ctffind:create_yaml",
            "o2r.ctffind.run=Ot2Rec.ctffind:run",
            
            "o2r.ctfsim.run=Ot2Rec.ctfsim:run",

            "o2r.imod.align.new=Ot2Rec.align:create_yaml",
            "o2r.imod.align.stacks=Ot2Rec.align:imod_create_stacks",
            "o2r.imod.align.run=Ot2Rec.align:imod_standard_align",

            "o2r.imod.align.new_ext=Ot2Rec.align:create_yaml_stacked",
            "o2r.imod.align.run_ext=Ot2Rec.align:imod_align_ext",

            "o2r.imod.align.stats=Ot2Rec.align:get_align_stats",
            
            "o2r.imod.recon.new=Ot2Rec.recon:create_yaml",
            "o2r.imod.recon.run=Ot2Rec.recon:run",

            "o2r.savu.recon.new=Ot2Rec.savurecon:create_yaml",
            "o2r.savu.recon.run=Ot2Rec.savurecon:run",

<<<<<<< HEAD
            "o2r.aretomo.new=Ot2Rec.main:create_aretomo_yaml",
            "o2r.aretomo.run=Ot2Rec.main:run_aretomo",

            "o2r.deconv.run=Ot2Rec.main:run_rlf_deconv",
=======
            "o2r.deconv.run=Ot2Rec.rlf_deconv:run",
>>>>>>> 2963aa96

            "o2r.cleanup=Ot2Rec.main:cleanup",
            "o2r.runall=Ot2Rec.main:run_all",
        ]
    }
)<|MERGE_RESOLUTION|>--- conflicted
+++ resolved
@@ -65,14 +65,7 @@
             "o2r.savu.recon.new=Ot2Rec.savurecon:create_yaml",
             "o2r.savu.recon.run=Ot2Rec.savurecon:run",
 
-<<<<<<< HEAD
-            "o2r.aretomo.new=Ot2Rec.main:create_aretomo_yaml",
-            "o2r.aretomo.run=Ot2Rec.main:run_aretomo",
-
-            "o2r.deconv.run=Ot2Rec.main:run_rlf_deconv",
-=======
             "o2r.deconv.run=Ot2Rec.rlf_deconv:run",
->>>>>>> 2963aa96
 
             "o2r.cleanup=Ot2Rec.main:cleanup",
             "o2r.runall=Ot2Rec.main:run_all",
