--- conflicted
+++ resolved
@@ -24,211 +24,6 @@
     result_widget=False,
 
     project_name={"label": "Project name *"},
-<<<<<<< HEAD
-=======
-    source_folder={"widget_type": "FileEdit",
-                   "label": "Source folder *",
-                   "mode": "d"},
-    folder_prefix={"label": "Folder prefix (if tilt series in subfolders)"},
-    file_prefix={"label": "File prefix (if different from project name)"},
-    ext={"widget_type": "ComboBox",
-         "label": "Image file extension",
-         "choices": ["mrc", "tif", "eer"]},
-    stack_field={"min": 0,
-                 "label": "Stack index field #"},
-    index_field={"min": 0,
-                 "label": "Image index field #"},
-    tiltangle_field={"min": 0,
-                     "label": "Tilt angle field #"},
-    no_mdoc={"label": "No MDOCs"}
-)
-def get_args_new_proj(
-        project_name="",
-        source_folder=Path("../raw/"),
-        folder_prefix="",
-        file_prefix="",
-        ext="mrc",
-        stack_field=0,
-        index_field=1,
-        tiltangle_field=2,
-        no_mdoc=False,
-):
-    """
-    Function to add arguments to parser for new project
-
-    Args:
-        project_name (str): Name of current project
-        source_folder (str): Path to folder with raw images (Default: ../raw/)
-        folder_prefix (str): Common prefix of raw tilt series folder(s)
-        file_prefix (str): Common prefix of raw image files (Default: project)
-        ext (str): Extension of raw image files (Default: mrc)
-        stack_field (int): Field number of tilt series indices (Default: 0)
-        index_field (int): Field number of image indices (Default: 1)
-        tiltangle_field (int): Field number of tilt angles (Default: 2)
-        no_mdoc (bool): True if no MDOC file provided (Default: False)
-
-    Returns:
-        Namespace
-    """
-
-    return locals()
-
-
-@mg(
-    call_button="Create config file",
-    layout="vertical",
-    result_widget=False,
-
-    project_name={"label": "Project name *"},
-    pixel_size={"label": "Pixel size (A) *",
-                "step": 0.001},
-    output_folder={"label": "MC2 output folder"},
-    file_prefix={"label": "File prefix (if different from project name)"},
-    exec_path={"label": "Path to MC2 executable"},
-    jobs_per_gpu={"label": "Jobs per GPU",
-                  "min": 1},
-    gpu_mem_usage={"label": "GPU memory usage (if applicable)",
-                #    "widget_type": "FloatSlider",
-                   "min": 0.1,
-                   "max": 2.0},
-    use_gain={"label": "Use gain reference?"},
-    gain={"label": "Gain reference file (if applicable)",
-          "widget_type": "FileEdit",
-          "mode": "w"},
-    super_res={"label": "Super-resolution images?"},
-    discard_top={"label": "# Frames discarded FROM TOP of images",
-                 "min": 0},
-    discard_bottom={"label": "# Frames discarded FROM BOTTOM of images",
-                    "min": 0},
-    tolerance={"label": "Alignment error threshold (in pixels)",
-               "min": 0},
-    max_iter={"label": "Maximum MC2 iterations",
-              "min": 1},
-    patch_size={"widget_type": "LiteralEvalLineEdit",
-                "label": "Patch configurations (Nx, Ny, %overlap)"},
-    use_subgroups={"label": "Use subgroups in alignments"}
-)
-def get_args_mc2(
-        project_name="",
-        pixel_size=0.0,
-        output_folder=Path(Path.cwd() / "motioncor"),
-        file_prefix="",
-        exec_path=Path("/opt/lmod/modules/motioncor2/1.4.0/MotionCor2_1.4.0/MotionCor2_1.4.0_Cuda110"),
-        jobs_per_gpu=2,
-        gpu_mem_usage=1.0,
-        use_gain=False,
-        gain="",
-        super_res=False,
-        discard_top=0,
-        discard_bottom=0,
-        tolerance=0.5,
-        max_iter=10,
-        patch_size=[5,5,20],
-        use_subgroups=True,
-):
-    """
-    Function to add arguments to parser for MotionCor
-
-    Args:
-        project_name (str): Name of current project
-        pixel_size (float): Image pixel size in Angstroms
-        output_folder (str): Path to folder for storing motion-corrected images (Default: ./motioncor/)
-        file_prefix (str): Common prefix of raw image files (Default: project)
-        no_gpu (bool): Use CPU only for motion-correction
-        jobs_per_gpu (int): Number of job instance(s) per GPU
-        gpu_mem_usage (float): MotionCor2 GPU memory usage
-        exec_path (str): Path to MotionCor2 executable
-        use_gain (bool): Whether to use gain reference file
-        gain (str): Path to gain reference file (leave blank if use_gain==False)
-        super_res (bool): True if super-resolution images used
-        discard_top (int): Number of frames discarded from top per image
-        discard_bottom (int): Number of frames discarded from bottom per image
-        tolerance (float): Threshold of alignment errors in pixels
-        max_iter (int): Maximum number of iterations performed by MotionCor2
-        patch_size (int): Size of patches used in alignment
-        use_subgroups (bool): Use subgroups in alignment
-
-    Returns:
-        Namespace
-    """
-    return locals()
-
-
-@mg(
-    call_button="Create config file",
-    layout="vertical",
-    result_widget=False,
-
-    project_name={"label": "Project name *"},
-    output_folder={"label": "CTFFind4 output folder",
-                   "mode": "d"},
-    file_prefix={"label": "File prefix (if different from project name)"},
-    exec_path={"label": "Path to CTFFind4 executable"},
-    voltage={"label": "Electron beam voltage (in keV)"},
-    spherical_aberration={"label": "Objective lens spherical aberration (in mrad)",
-                          "step": 0.1},
-    amp_contrast={"widget_type": "FloatSlider",
-                  "min": 0.0,
-                  "max": 1.0,
-                  "label": "Relative amplitude constrast w1"},
-    spec_size={"label": "Size of amplitude spectrum (in pixels)"},
-    res_range={"label": "Target function resolution range (in Angstroms)"},
-    defocus_range={"widget_type": "LiteralEvalLineEdit",
-                   "label": "Initial defocus search range (in Angstroms) [min, max, step]"},
-    astigm_type={"label": "Type of astigmatism. USE NOT RECOMMENDED"},
-    exhaustive_search={"label": "Use exhaustive search"},
-    astigm_restraint={"label": "Restraint on astigmatism (in Angstroms)",
-                      "min": 0},
-    phase_shift={"label": "Estimate phase shift"}
-)
-def get_args_ctffind(
-        project_name="",
-        output_folder=Path(Path.cwd() / "ctffind"),
-        file_prefix="",
-        exec_path=Path("/opt/lmod/modules/ctffind/4.1.14/bin/ctffind"),
-        voltage=300.0,
-        spherical_aberration=2.7,
-        amp_contrast=0.8,
-        spec_size=512,
-        res_range=[30, 5],
-        defocus_range=[5000, 50000, 500],
-        astigm_type="",
-        exhaustive_search=False,
-        astigm_restraint=0,
-        phase_shift=False,
-):
-    """
-    Function to add arguments to parser for CTFFind
-
-    Args:
-        project_name (str): Name of current project
-        output_folder (str): Path to folder for storing CTFFind4 outputs
-        file_prefix (str): Common prefix of raw image files (Default: project)
-        exec_path (str): Path to IMOD executable
-        voltage (float): Electron beam voltage in keV
-        spherical_aberration (float): Spherical aberration of objective lens in mrad
-        amp_contrast (float): Relative amplitude contrast w1
-        res_range (float): Range of resolutions in target function in Angstroms
-        defocus_range (float): Min, max and step size of initial defocus search in Angstroms
-        astigm_type (str): Type of astigmatism. FLAG USE NOT RECOMMENDED
-        exhaustive_search (bool): Use exhaustive search algorithm for defocus
-        astigm_restraint (int): Restraint on astigmatism in Angstroms
-        phase_shift (bool): Estimate phase shift
-
-    Returns:
-        Namespace
-    """
-
-    return locals()
-
-
-@mg(
-    call_button="Create config file",
-    layout="vertical",
-    result_widget=False,
-
-    project_name={"label": "Project name *"},
->>>>>>> 000d2930
     rot_angle={"label": "Beam rotation angle *",
                "min": -180.00,
                "max": 180.00,
