--- conflicted
+++ resolved
@@ -20,14 +20,11 @@
 import subprocess
 from functools import partial
 from glob import glob
-<<<<<<< HEAD
 from pathlib import Path
-=======
 from tqdm import tqdm
 
 from tifffile import TiffFile as tf
 import xmltodict as x2d
->>>>>>> a0febfef
 
 import mdocfile as mdf
 import pandas as pd
@@ -235,8 +232,8 @@
     @staticmethod
     def get_num_frames(file_path, target_nframes=15):
         with tf(file_path) as f:
-            tag = f.pages[0].tags['65001']
-            data = tag.value.decode('UTF-8')
+            tag = f.pages[0].tags["65001"]
+            data = tag.value.decode("UTF-8")
 
         parsed = x2d.parse(data)
         metadata = dict()
@@ -256,7 +253,6 @@
 
         return [nframes, sampling]
 
-
     @staticmethod
     def get_num_frames_parallel(func, filelist, target_nframes=15, np=8):
         """
@@ -269,7 +265,6 @@
             result = p.map(func_filelist, filelist)
 
         return result
-
 
     @staticmethod
     def get_ts_dose(mdoc_in, start=0):
@@ -294,7 +289,6 @@
             ts_dose_dict[file_idx] = float(image_dict["ExposureDose"])
 
         return ts_dose_dict
-
 
     def get_mc2_temp(self):
         df = pd.DataFrame(self.metadata)
@@ -339,7 +333,6 @@
         self.metadata["ds_factor"] = df.ds_factor.to_list()
         self.metadata["frame_dose"] = df.frame_dose.to_list()
 
-
     def get_acquisition_settings(self):
         df = pd.DataFrame(self.metadata)
         if self.params["mdocs_folder"] is None:
