# Copyright 2021 Rosalind Franklin Institute
#
# Licensed under the Apache License, Version 2.0 (the "License");
# you may not use this file except in compliance with the License.
# You may obtain a copy of the License at
#
# http://www.apache.org/licenses/LICENSE-2.0
#
# Unless required by applicable law or agreed to in writing,
# software distributed under the License is distributed on an
# "AS IS" BASIS, WITHOUT WARRANTIES OR CONDITIONS OF ANY KIND,
# either express or implied. See the License for the specific
# language governing permissions and limitations under the License.


import yaml
import os
import re
import itertools
from functools import partial
import multiprocessing as mp
import subprocess
from glob import glob
import pandas as pd
from icecream import ic

from . import params as prmMod


class Metadata:
    """
    Class encapsulating Metadata objects
    """

    # First define conversion table between job (module) name and file suffixes
    suffix_dict = {
        'master': 'proj',
        'motioncorr': 'mc2',
        'ctffind': 'ctffind',
        'align': 'align',
        'reconstruct': 'recon',
    }


    def __init__(self,
                 project_name: str,
                 job_type: str,
                 md_in=None,
    ):
        """
        Initialise Metadata object

        ARGS:
        project_name :: project name
        job_type     :: what job is being done (motioncorr/ctffind/align/reconstruct)
        md_in        :: dictionary read from yaml file containing existing metadata
        """

        self.project_name = project_name
        self.job_type = job_type
        self.metadata = md_in

        # Obtain parameters first
        if self.job_type in ['master', 'motioncorr', 'ctffind', 'align', 'reconstruct']:
            self.get_param()


    def get_param(self):
        """
        Subroutine to get parameters for current job
        """

        param_file = self.project_name + '_' + Metadata.suffix_dict[self.job_type] + '.yaml'
        self.prmObj = prmMod.read_yaml(project_name=self.project_name,
                                       filename=param_file)
        self.params = self.prmObj.params
        

    def create_master_metadata(self):
        """
        Subroutine to create master metadata from raw data.
        Metadata include: image paths, tilt series indices, tilt angles
        """

        # Define criteria for searching subfolders (tilt series) within source folder
        if self.params['TS_folder_prefix'] == '*':
            ts_subfolder_criterion = '*'
        elif self.params['TS_folder_prefix'] != '*' and \
             len(self.params['TS_folder_prefix']) > 0:
            ts_subfolder_criterion = self.params['TS_folder_prefix'] + '_*'
            
<<<<<<< HEAD
=======
        if self.params['source_TIFF']:
            source_extension = 'tif*'
        else:
            source_extension = 'mrc'

>>>>>>> 414cc5ff
        # Source folder should not end with forward slash so remove them
        while self.params['source_folder'].endswith('/'):
            self.params['source_folder'] = self.params['source_folder'][:-1]
        
        # Find files and check
        if len(self.params['TS_folder_prefix']) > 0:
            raw_images_list = glob("{}/{}/{}_*.{}".format(self.params['source_folder'],
                                                         ts_subfolder_criterion,
                                                         self.params['file_prefix'],
                                                         self.params['filetype'])
            )
        else:
            raw_images_list = glob("{}/{}_*.{}".format(self.params['source_folder'],
                                                       self.params['file_prefix'],
                                                       self.params['filetype'])
            )
            
        if (len(raw_images_list) == 0):
            raise IOError("Error in Ot2Rec.metadata.Metadata.create_master_metadata: No vaild files found using given criteria.")

        # Convert potentially relative file paths to absolute paths
        raw_images_list = sorted([os.path.abspath(image) for image in raw_images_list])

        # Extract information from image file names
        self.image_paths, self.tilt_series, self.image_idx, self.tilt_angles = [], [], [], []
        for curr_image in raw_images_list:
            self.image_paths.append(curr_image)

            # Get length of filename prefix 
            prefix_length = len(self.params['file_prefix'].split('_'))
            
            # Extract tilt series number
            split_path_name = curr_image.split('/')[-1].replace('[', '_').split('_')
            try:
                ts_index = int(''.join(i for i in split_path_name[self.params['image_stack_field']+prefix_length] if i.isdigit()))
            except IndexError or ValueError:
                raise IndexError(f"Error in Ot2Rec.metadata.Metadata.create_master_metadata. Failed to get tilt series number from file path {curr_image}.")
            self.tilt_series.append(ts_index)

            # Extract image index number
            try:
                idx = int(''.join(i for i in split_path_name[self.params['image_index_field']+prefix_length] if i.isdigit()))
            except IndexError or ValueError:
                raise IndexError(f"Error in Ot2Rec.metadata.Metadata.create_master_metadata. Failed to get tilt series number from file path {curr_image}.")
            self.image_idx.append(idx)
            

            # Extract tilt angle
            try:
                tilt_angle = float(split_path_name[self.params['image_tiltangle_field']+prefix_length].replace(
                    f".{self.params['filetype']}", '').replace('[', '').replace(']', ''))
            except IndexError or ValueError as ierr:
                raise IndexError(f"Error in Ot2Rec.metadata.Metadata.create_master_metadata. Failed to get tilt angle from file path {curr_image}.")
            self.tilt_angles.append(tilt_angle)

        # Save metadata as a dictionary --- easier to dump as yaml
        self.metadata = dict(file_paths=self.image_paths,
                             ts=[int(i) for i in self.tilt_series],
                             image_idx=[int(i) for i in self.image_idx],
                             angles=self.tilt_angles)

    @staticmethod
    def get_num_frames(curr_file, target_frames):
        """
        curr_file (str)     :: path to current file 
        target_frames (int) :: target number of frames in the 'mrc'
        """
        
        command = ["header", curr_file]
        text = subprocess.run(command, capture_output=True)

        text_split = str(text.stdout).split('\\n')

        r = re.compile('^\s*Number')
        line = list(filter(r.match, text_split))[0].lstrip()

        num_frames = int(re.split('\s+', line)[-1])
        sampling = max(1, num_frames // target_frames)

        return [num_frames, sampling]


    @staticmethod
    def get_num_frames_parallel(func, filelist, target_frames=15, np=8):
        """
        func (func)     :: function to be parallelised
        filelist (list) :: list of image files to be passed into the function
        """
        func_filelist = partial(func, target_frames=target_frames)
        with mp.Pool(np) as p:
            result = p.map(func_filelist, filelist)
            
        return result


    @staticmethod
    def get_ts_dose(mdoc_in, start=0):
        with open(mdoc_in, 'r') as f:
            lines = f.readlines()
            lines = [line.rstrip() for line in lines]

        blocks = [list(y) for x, y in itertools.groupby(lines, lambda z: z == '') if not x]
        ts_all_info = [block for block in blocks if block[0].startswith(r'[ZValue')]

        ts_dose_dict = dict()
        for frame_idx in range(len(ts_all_info)):
            file_idx = frame_idx + start
        
            image = ts_all_info[frame_idx]
            image_split = [re.split('\s*=\s*', line) for line in image]
            image_split_t = list(map(list, zip(*image_split)))
            image_dict = dict(zip(image_split_t[0], image_split_t[1]))

            ts_dose_dict[file_idx] = float(image_dict['ExposureDose'])

        return ts_dose_dict
    

    def get_mc2_temp(self):
        df = pd.DataFrame(self.metadata)
        base_folder = '/'.join(df.file_paths.values[0].split('/')[:-1])

        df['num_frames'] = None
        df['ds_factor'] = None
        df['frame_dose'] = None
        for curr_ts in list(set(df.ts)):
            ic(curr_ts)
            mdoc_path = f"{base_folder}/{self.params['file_prefix']}_" + str(curr_ts) + ".mdoc"
            ts_dose_dict = self.get_ts_dose(mdoc_path, 1)

            ts_image_list = df[df['ts']==curr_ts]['file_paths'].to_list()
            ts_image_idx_list = df[df['ts']==curr_ts]['image_idx'].to_list()
            ts_num_frame_list = self.get_num_frames_parallel(func=self.get_num_frames,
                                                             filelist=ts_image_list,
                                                             target_frames=self.args.num_frames,
                                                             np=self.args.num_procs
            )

            for curr_idx in ts_image_idx_list:
                nf, dsf = ts_num_frame_list[curr_idx-1]
                df.loc[(df.ts==curr_ts) & (df.image_idx==curr_idx), 'num_frames'] = nf
                df.loc[(df.ts==curr_ts) & (df.image_idx==curr_idx), 'ds_factor'] = dsf
                df.loc[(df.ts==curr_ts) & (df.image_idx==curr_idx), 'frame_dose'] = ts_dose_dict[curr_idx] / nf

            ic(df.loc[df.ts==curr_ts])

        self.metadata['num_frames'] = df.num_frames.to_list()
        self.metadata['ds_factor'] = df.ds_factor.to_list()
        self.metadata['frame_dose'] = df.frame_dose.to_list()
        
        
def read_md_yaml(project_name: str,
                 job_type: str,
                 filename: str,
):
    """
    Function to read in YAML file containing metadata

    ARGS:
    project_name :: Name of current project
    job_type     :: what job is being done (motioncorr/ctffind/align/reconstruct)
    filename     :: Name of the YAML file to be read

    RETURNS:
    Metadata object
    """

    # Check if file exists
    if not os.path.isfile(filename):
        raise IOError("Error in Ot2Rec.metadata.read_md_yaml: File not found.")

    with open(filename, 'r') as f:
        md = yaml.load(f, Loader=yaml.FullLoader)

    return Metadata(project_name=project_name,
                    job_type=job_type,
                    md_in=md)<|MERGE_RESOLUTION|>--- conflicted
+++ resolved
@@ -89,14 +89,7 @@
              len(self.params['TS_folder_prefix']) > 0:
             ts_subfolder_criterion = self.params['TS_folder_prefix'] + '_*'
             
-<<<<<<< HEAD
-=======
-        if self.params['source_TIFF']:
-            source_extension = 'tif*'
-        else:
-            source_extension = 'mrc'
-
->>>>>>> 414cc5ff
+
         # Source folder should not end with forward slash so remove them
         while self.params['source_folder'].endswith('/'):
             self.params['source_folder'] = self.params['source_folder'][:-1]
