--- conflicted
+++ resolved
@@ -718,7 +718,7 @@
 
 
     # Change centre of rotation to centre of image by default
-<<<<<<< HEAD
+    # This is now done in savurecon.py on an image-by-image basis, so the following 5 lines are deprecated
     # centre_of_rotation = []
     # for image in savurecon_params.params['Savu']['setup']['aligned_projections']:
     #     mrc = mrcfile.open(image)
@@ -727,13 +727,7 @@
     
     with open(savurecon_yaml_name, 'w') as f:
         yaml.dump(savurecon_params.params, f, indent=4, sort_keys=False)
-=======
-    centre_of_rotation = []
-    for image in savurecon_params.params['Savu']['setup']['aligned_projections']:
-        mrc = mrcfile.open(image)
-        centre_of_rotation.append(float(mrc.header["ny"]/2)) # ydim/2
-    savurecon_params.params['Savu']['setup']['centre_of_rotation'] = centre_of_rotation
->>>>>>> 849054b8
+
 
 
 def create_savurecon_yaml():
